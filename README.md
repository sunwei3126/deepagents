<<<<<<< HEAD
# 🧠🤖Deep Agents

Using an LLM to call tools in a loop is the simplest form of an agent. 
This architecture, however, can yield agents that are “shallow” and fail to plan and act over longer, more complex tasks. 
Applications like “Deep Research”, "Manus", and “Claude Code” have gotten around this limitation by implementing a combination of four things:
a **planning tool**, **sub agents**, access to a **file system**, and a **detailed prompt**.

<img src="deep_agents.png" alt="deep agent" width="600"/>

`deepagents` is a Python package that implements these in a general purpose way so that you can easily create a Deep Agent for your application.

**Acknowledgements: This project was primarily inspired by Claude Code, and initially was largely an attempt to see what made Claude Code general purpose, and make it even more so.**

## Installation

```bash
pip install deepagents
```

## Usage

(To run the example below, will need to `pip install tavily-python`)

```python
import os
from typing import Literal

from tavily import TavilyClient
from deepagents import create_deep_agent

tavily_client = TavilyClient(api_key=os.environ["TAVILY_API_KEY"])

# Search tool to use to do research
def internet_search(
    query: str,
    max_results: int = 5,
    topic: Literal["general", "news", "finance"] = "general",
    include_raw_content: bool = False,
):
    """Run a web search"""
    return tavily_client.search(
        query,
        max_results=max_results,
        include_raw_content=include_raw_content,
        topic=topic,
    )


# Prompt prefix to steer the agent to be an expert researcher
research_instructions = """You are an expert researcher. Your job is to conduct thorough research, and then write a polished report.

You have access to a few tools.

## `internet_search`

Use this to run an internet search for a given query. You can specify the number of results, the topic, and whether raw content should be included.
"""

# Create the agent
agent = create_deep_agent(
    [internet_search],
    research_instructions,
)

# Invoke the agent
result = agent.invoke({"messages": [{"role": "user", "content": "what is langgraph?"}]})
```

See [examples/research/research_agent.py](examples/research/research_agent.py) for a more complex example.

The agent created with `create_deep_agent` is just a LangGraph graph - so you can interact with it (streaming, human-in-the-loop, memory, studio)
in the same way you would any LangGraph agent.

## Creating a custom deep agent

There are three parameters you can pass to `create_deep_agent` to create your own custom deep agent.

### `tools` (Required)

The first argument to `create_deep_agent` is `tools`.
This should be a list of functions or LangChain `@tool` objects.
The agent (and any subagents) will have access to these tools.

### `instructions` (Required)

The second argument to `create_deep_agent` is `instructions`.
This will serve as part of the prompt of the deep agent.
Note that there is a [built in system prompt](src/deepagents/prompts.py) as well, so this is not the *entire* prompt the agent will see.

### `subagents` (Optional)

A keyword-only argument to `create_deep_agent` is `subagents`.
This can be used to specify any custom subagents this deep agent will have access to.
You can read more about why you would want to use subagents [here](#sub-agents)

`subagents` should be a list of dictionaries, where each dictionary follow this schema:

```python
class SubAgent(TypedDict):
    name: str
    description: str
    prompt: str
    tools: NotRequired[list[str]]
    model_settings: NotRequired[dict[str, Any]]
```

- **name**: This is the name of the subagent, and how the main agent will call the subagent
- **description**: This is the description of the subagent that is shown to the main agent
- **prompt**: This is the prompt used for the subagent
- **tools**: This is the list of tools that the subagent has access to. By default will have access to all tools passed in, as well as all built-in tools.
- **model_settings**: Optional dictionary for per-subagent model configuration (inherits the main model when omitted).

To use it looks like:

```python
research_sub_agent = {
    "name": "research-agent",
    "description": "Used to research more in depth questions",
    "prompt": sub_research_prompt,
}
subagents = [research_subagent]
agent = create_deep_agent(
    tools,
    prompt,
    subagents=subagents
)
```

### `model` (Optional)

By default, `deepagents` uses `"claude-sonnet-4-20250514"`. You can customize this by passing any [LangChain model object](https://python.langchain.com/docs/integrations/chat/).

#### Example: Using a Custom Model

Here's how to use a custom model (like OpenAI's `gpt-oss` model via Ollama):

(Requires `pip install langchain` and then `pip install langchain-ollama` for Ollama models)

```python
from deepagents import create_deep_agent

# ... existing agent definitions ...

model = init_chat_model(
    model="ollama:gpt-oss:20b",  
)
agent = create_deep_agent(
    tools=tools,
    instructions=instructions,
    model=model,
    ...
)
```

#### Example: Per-subagent model override (optional)

Use a fast, deterministic model for a critique sub-agent, while keeping a different default model for the main agent and others:

```python
from deepagents import create_deep_agent

critique_sub_agent = {
    "name": "critique-agent",
    "description": "Critique the final report",
    "prompt": "You are a tough editor.",
    "model_settings": {
        "model": "anthropic:claude-3-5-haiku-20241022",
        "temperature": 0,
        "max_tokens": 8192
    }
}

agent = create_deep_agent(
    tools=[internet_search],
    instructions="You are an expert researcher...",
    model="claude-sonnet-4-20250514",  # default for main agent and other sub-agents
    subagents=[critique_sub_agent],
)
```

## Deep Agent Details

The below components are built into `deepagents` and helps make it work for deep tasks off-the-shelf.

### System Prompt

`deepagents` comes with a [built-in system prompt](src/deepagents/prompts.py). This is relatively detailed prompt that is heavily based on and inspired by [attempts](https://github.com/kn1026/cc/blob/main/claudecode.md) to [replicate](https://github.com/asgeirtj/system_prompts_leaks/blob/main/Anthropic/claude-code.md)
Claude Code's system prompt. It was made more general purpose than Claude Code's system prompt.
This contains detailed instructions for how to use the built-in planning tool, file system tools, and sub agents.
Note that part of this system prompt [can be customized](#instructions-required)

Without this default system prompt - the agent would not be nearly as successful at going as it is.
The importance of prompting for creating a "deep" agent cannot be understated.

### Planning Tool

`deepagents` comes with a built-in planning tool. This planning tool is very simple and is based on ClaudeCode's TodoWrite tool.
This tool doesn't actually do anything - it is just a way for the agent to come up with a plan, and then have that in the context to help keep it on track.

### File System Tools

`deepagents` comes with four built-in file system tools: `ls`, `edit_file`, `read_file`, `write_file`.
These do not actually use a file system - rather, they mock out a file system using LangGraph's State object.
This means you can easily run many of these agents on the same machine without worrying that they will edit the same underlying files.

Right now the "file system" will only be one level deep (no sub directories).

These files can be passed in (and also retrieved) by using the `files` key in the LangGraph State object.

```python
agent = create_deep_agent(...)

result = agent.invoke({
    "messages": ...,
    # Pass in files to the agent using this key
    # "files": {"foo.txt": "foo", ...}
})

# Access any files afterwards like this
result["files"]
```

### Sub Agents

`deepagents` comes with the built-in ability to call sub agents (based on Claude Code).
It has access to a `general-purpose` subagent at all times - this is a subagent with the same instructions as the main agent and all the tools that is has access to.
You can also specify [custom sub agents](#subagents-optional) with their own instructions and tools.

Sub agents are useful for ["context quarantine"](https://www.dbreunig.com/2025/06/26/how-to-fix-your-context.html#context-quarantine) (to help not pollute the overall context of the main agent)
as well as custom instructions.

### Tool Interrupts

`deepagents` supports human-in-the-loop approval for tool execution. You can configure specific tools to require human approval before execution using the `interrupt_config` parameter. You can also customize the message prefix shown to users for each tool when approval is required.

The interrupt configuration uses four boolean parameters:
- `allow_ignore`: Whether the user can skip the tool call
- `allow_respond`: Whether the user can add a text response
- `allow_edit`: Whether the user can edit the tool arguments
- `allow_accept`: Whether the user can accept the tool call

Example usage:

```python
from deepagents import create_deep_agent
from langgraph.prebuilt.interrupt import HumanInterruptConfig

# Create agent with file operations requiring approval
agent = create_deep_agent(
    tools=[your_tools],
    instructions="Your instructions here",
    interrupt_config={
        "write_file": HumanInterruptConfig(
            allow_ignore=False,
            allow_respond=False,
            allow_edit=False,
            allow_accept=True,
        ),
    }
)
```

When a tool call requires approval, the agent will pause and wait for human input before proceeding. The message shown to users will include your custom prefix (or "Tool execution requires approval" by default) followed by the tool name and arguments. Multiple tool calls are processed in parallel, allowing you to review and approve multiple operations at once.

## MCP

The `deepagents` library can be ran with MCP tools. This can be achieved by using the [Langchain MCP Adapter library](https://github.com/langchain-ai/langchain-mcp-adapters).

(To run the example below, will need to `pip install langchain-mcp-adapters`)

```python
import asyncio
from langchain_mcp_adapters.client import MultiServerMCPClient
from deepagents import create_deep_agent

async def main():
    # Collect MCP tools
    mcp_client = MultiServerMCPClient(...)
    mcp_tools = await mcp_client.get_tools()

    # Create agent
    agent = create_deep_agent(tools=mcp_tools, ....)

    # Stream the agent
    async for chunk in agent.astream(
        {"messages": [{"role": "user", "content": "what is langgraph?"}]},
        stream_mode="values"
    ):
        if "messages" in chunk:
            chunk["messages"][-1].pretty_print()

asyncio.run(main())
```

## Roadmap
- [ ] Allow users to customize full system prompt
- [ ] Code cleanliness (type hinting, docstrings, formating)
- [ ] Allow for more of a robust virtual filesystem
- [ ] Create an example of a deep coding agent built on top of this
- [ ] Benchmark the example of [deep research agent](examples/research/research_agent.py)
=======
# 🧠🤖Deep Agents

Using an LLM to call tools in a loop is the simplest form of an agent. 
This architecture, however, can yield agents that are “shallow” and fail to plan and act over longer, more complex tasks. 
Applications like “Deep Research”, "Manus", and “Claude Code” have gotten around this limitation by implementing a combination of four things:
a **planning tool**, **sub agents**, access to a **file system**, and a **detailed prompt**.

<img src="deep_agents.png" alt="deep agent" width="600"/>

`deepagents` is a Python package that implements these in a general purpose way so that you can easily create a Deep Agent for your application.

**Acknowledgements: This project was primarily inspired by Claude Code, and initially was largely an attempt to see what made Claude Code general purpose, and make it even more so.**

## Installation

```bash
pip install deepagents
```

## Usage

(To run the example below, will need to `pip install tavily-python`)

```python
import os
from typing import Literal

from tavily import TavilyClient
from deepagents import create_deep_agent

tavily_client = TavilyClient(api_key=os.environ["TAVILY_API_KEY"])

# Search tool to use to do research
def internet_search(
    query: str,
    max_results: int = 5,
    topic: Literal["general", "news", "finance"] = "general",
    include_raw_content: bool = False,
):
    """Run a web search"""
    return tavily_client.search(
        query,
        max_results=max_results,
        include_raw_content=include_raw_content,
        topic=topic,
    )


# Prompt prefix to steer the agent to be an expert researcher
research_instructions = """You are an expert researcher. Your job is to conduct thorough research, and then write a polished report.

You have access to a few tools.

## `internet_search`

Use this to run an internet search for a given query. You can specify the number of results, the topic, and whether raw content should be included.
"""

# Create the agent
agent = create_deep_agent(
    [internet_search],
    research_instructions,
)

# Invoke the agent
result = agent.invoke({"messages": [{"role": "user", "content": "what is langgraph?"}]})
```

See [examples/research/research_agent.py](examples/research/research_agent.py) for a more complex example.

The agent created with `create_deep_agent` is just a LangGraph graph - so you can interact with it (streaming, human-in-the-loop, memory, studio)
in the same way you would any LangGraph agent.

## Creating a custom deep agent

There are three parameters you can pass to `create_deep_agent` to create your own custom deep agent.

### `tools` (Required)

The first argument to `create_deep_agent` is `tools`.
This should be a list of functions or LangChain `@tool` objects.
The agent (and any subagents) will have access to these tools.

### `instructions` (Required)

The second argument to `create_deep_agent` is `instructions`.
This will serve as part of the prompt of the deep agent.
Note that there is a [built in system prompt](src/deepagents/prompts.py) as well, so this is not the *entire* prompt the agent will see.

### `subagents` (Optional)

A keyword-only argument to `create_deep_agent` is `subagents`.
This can be used to specify any custom subagents this deep agent will have access to.
You can read more about why you would want to use subagents [here](#sub-agents)

`subagents` should be a list of dictionaries, where each dictionary follow this schema:

```python
class SubAgent(TypedDict):
    name: str
    description: str
    prompt: str
    tools: NotRequired[list[str]]
    model_settings: NotRequired[dict[str, Any]]
```

- **name**: This is the name of the subagent, and how the main agent will call the subagent
- **description**: This is the description of the subagent that is shown to the main agent
- **prompt**: This is the prompt used for the subagent
- **tools**: This is the list of tools that the subagent has access to. By default will have access to all tools passed in, as well as all built-in tools.
- **model_settings**: Optional dictionary for per-subagent model configuration (inherits the main model when omitted).

To use it looks like:

```python
research_subagent = {
    "name": "research-agent",
    "description": "Used to research more in depth questions",
    "prompt": sub_research_prompt,
}
subagents = [research_subagent]
agent = create_deep_agent(
    tools,
    prompt,
    subagents=subagents
)
```

### `model` (Optional)

By default, `deepagents` uses `"claude-sonnet-4-20250514"`. You can customize this by passing any [LangChain model object](https://python.langchain.com/docs/integrations/chat/).

### `builtin_tools` (Optional)

By default, a deep agent will have access to a number of [built-in tools](#builtintools--optional-).
You can change this by specifying the tools (by name) that the agent should have access to with this parameter.

Example:
```python
# Only give agent access to todo tool, none of the filesystem tools
builtin_tools = ["write_todos"]
agent = create_deep_agent(..., builtin_tools=builtin_tools, ...)
```

#### Example: Using a Custom Model

Here's how to use a custom model (like OpenAI's `gpt-oss` model via Ollama):

(Requires `pip install langchain` and then `pip install langchain-ollama` for Ollama models)

```python
from deepagents import create_deep_agent

# ... existing agent definitions ...

model = init_chat_model(
    model="ollama:gpt-oss:20b",  
)
agent = create_deep_agent(
    tools=tools,
    instructions=instructions,
    model=model,
    ...
)
```

#### Example: Per-subagent model override (optional)

Use a fast, deterministic model for a critique sub-agent, while keeping a different default model for the main agent and others:

```python
from deepagents import create_deep_agent

critique_sub_agent = {
    "name": "critique-agent",
    "description": "Critique the final report",
    "prompt": "You are a tough editor.",
    "model_settings": {
        "model": "anthropic:claude-3-5-haiku-20241022",
        "temperature": 0,
        "max_tokens": 8192
    }
}

agent = create_deep_agent(
    tools=[internet_search],
    instructions="You are an expert researcher...",
    model="claude-sonnet-4-20250514",  # default for main agent and other sub-agents
    subagents=[critique_sub_agent],
)
```

## Deep Agent Details

The below components are built into `deepagents` and helps make it work for deep tasks off-the-shelf.

### System Prompt

`deepagents` comes with a [built-in system prompt](src/deepagents/prompts.py). This is relatively detailed prompt that is heavily based on and inspired by [attempts](https://github.com/kn1026/cc/blob/main/claudecode.md) to [replicate](https://github.com/asgeirtj/system_prompts_leaks/blob/main/Anthropic/claude-code.md)
Claude Code's system prompt. It was made more general purpose than Claude Code's system prompt.
This contains detailed instructions for how to use the built-in planning tool, file system tools, and sub agents.
Note that part of this system prompt [can be customized](#instructions-required)

Without this default system prompt - the agent would not be nearly as successful at going as it is.
The importance of prompting for creating a "deep" agent cannot be understated.

### Planning Tool

`deepagents` comes with a built-in planning tool. This planning tool is very simple and is based on ClaudeCode's TodoWrite tool.
This tool doesn't actually do anything - it is just a way for the agent to come up with a plan, and then have that in the context to help keep it on track.

### File System Tools

`deepagents` comes with four built-in file system tools: `ls`, `edit_file`, `read_file`, `write_file`.
These do not actually use a file system - rather, they mock out a file system using LangGraph's State object.
This means you can easily run many of these agents on the same machine without worrying that they will edit the same underlying files.

Right now the "file system" will only be one level deep (no sub directories).

These files can be passed in (and also retrieved) by using the `files` key in the LangGraph State object.

```python
agent = create_deep_agent(...)

result = agent.invoke({
    "messages": ...,
    # Pass in files to the agent using this key
    # "files": {"foo.txt": "foo", ...}
})

# Access any files afterwards like this
result["files"]
```

### Sub Agents

`deepagents` comes with the built-in ability to call sub agents (based on Claude Code).
It has access to a `general-purpose` subagent at all times - this is a subagent with the same instructions as the main agent and all the tools that is has access to.
You can also specify [custom sub agents](#subagents-optional) with their own instructions and tools.

Sub agents are useful for ["context quarantine"](https://www.dbreunig.com/2025/06/26/how-to-fix-your-context.html#context-quarantine) (to help not pollute the overall context of the main agent)
as well as custom instructions.

### Built In Tools

By default, deep agents come with five built-in tools:

- `write_todos`: Tool for writing todos
- `write_file`: Tool for writing to a file in the virtual filesystem
- `read_file`: Tool for reading from a file in the virtual filesystem
- `ls`: Tool for listing files in the virtual filesystem
- `edit_file`: Tool for editing a file in the virtual filesystem

These can be disabled via the [`builtin_tools`](#builtintools--optional-) parameter.

### Human-in-the-Loop

`deepagents` supports human-in-the-loop approval for tool execution. You can configure specific tools to require human approval before execution using the `interrupt_config` parameter, which maps tool names to `HumanInterruptConfig`.

`HumanInterruptConfig` is how you specify what type of human in the loop patterns are supported. 
It is a dictionary with four specific keys:

- `allow_ignore`: Whether the user can skip the tool call
- `allow_respond`: Whether the user can add a text response
- `allow_edit`: Whether the user can edit the tool arguments
- `allow_accept`: Whether the user can accept the tool call

Currently, `deepagents` does NOT support `allow_ignore`

Currently, `deepagents` only support interrupting one tool at a time. If multiple tools are called in parallel, each requiring interrupts, then the agent will error.

Instead of specifying a `HumanInterruptConfig` for a tool, you can also just set `True`. This will set `allow_ignore`, `allow_respond`, and `allow_edit` to be `True`.

In order to use human in the loop, you need to have a checkpointer attached.
Note: if you are using LangGraph Platform, this is automatically attached.

Example usage:

```python
from deepagents import create_deep_agent
from langgraph.checkpoint.memory import InMemorySaver

# Create agent with file operations requiring approval
agent = create_deep_agent(
    tools=[your_tools],
    instructions="Your instructions here",
    interrupt_config={
        # You can specify a dictionary for fine grained control over what interrupt options exist
        "tool_1": {
            "allow_ignore": False,
            "allow_respond": True,
            "allow_edit": True,
            "allow_accept":True,
        },
        # You can specify a boolean for shortcut
        # This is a shortcut for the same functionality as above
        "tool_2": True,
    }
)

checkpointer= InMemorySaver()
agent.checkpointer = checkpointer
```

#### Approve

To "approve" a tool call means the agent will execute the tool call as is.

This flow shows how to approve a tool call (assuming the tool requiring approval is called):

```python
config = {"configurable": {"thread_id": "1"}}
for s in agent.stream({"messages": [{"role": "user", "content": message}]}, config=config):
    print(s)
# If this calls a tool with an interrupt, this will then return an interrupt
for s in agent.stream(Command(resume=[{"type": "accept"}]), config=config):
    print(s)

```

#### Edit

To "edit" a tool call means the agent will execute the new tool with the new arguments. You can change both the tool to call or the arguments to pass to that tool.

The `args` parameter you pass back should be a dictionary with two keys:

- `action`: maps to a string which is the name of the tool to call
- `args`: maps to a dictionary which is the arguments to pass to the tool

This flow shows how to edit a tool call (assuming the tool requiring approval is called):

```python
config = {"configurable": {"thread_id": "1"}}
for s in agent.stream({"messages": [{"role": "user", "content": message}]}, config=config):
    print(s)
# If this calls a tool with an interrupt, this will then return an interrupt
# Replace the `...` with the tool name you want to call, and the arguments
for s in agent.stream(Command(resume=[{"type": "edit", "args": {"action": "...", "args": {...}}}]), config=config):
    print(s)

```

#### Respond

To "respond" to a tool call means that tool is NOT called. Rather, a tool message is appended with the content you respond with, and the updated messages list is then sent back to the model.

The `args` parameter you pass back should be a string with your response.

This flow shows how to respond to a tool call (assuming the tool requiring approval is called):

```python
config = {"configurable": {"thread_id": "1"}}
for s in agent.stream({"messages": [{"role": "user", "content": message}]}, config=config):
    print(s)
# If this calls a tool with an interrupt, this will then return an interrupt
# Replace the `...` with the response to use all the ToolMessage content
for s in agent.stream(Command(resume=[{"type": "response", "args": "..."}]), config=config):
    print(s)

```

## MCP

The `deepagents` library can be ran with MCP tools. This can be achieved by using the [Langchain MCP Adapter library](https://github.com/langchain-ai/langchain-mcp-adapters).

(To run the example below, will need to `pip install langchain-mcp-adapters`)

```python
import asyncio
from langchain_mcp_adapters.client import MultiServerMCPClient
from deepagents import create_deep_agent

async def main():
    # Collect MCP tools
    mcp_client = MultiServerMCPClient(...)
    mcp_tools = await mcp_client.get_tools()

    # Create agent
    agent = create_deep_agent(tools=mcp_tools, ....)

    # Stream the agent
    async for chunk in agent.astream(
        {"messages": [{"role": "user", "content": "what is langgraph?"}]},
        stream_mode="values"
    ):
        if "messages" in chunk:
            chunk["messages"][-1].pretty_print()

asyncio.run(main())
```

## Roadmap
- [ ] Allow users to customize full system prompt
- [ ] Code cleanliness (type hinting, docstrings, formating)
- [ ] Allow for more of a robust virtual filesystem
- [ ] Create an example of a deep coding agent built on top of this
- [ ] Benchmark the example of [deep research agent](examples/research/research_agent.py)
>>>>>>> 90210765
<|MERGE_RESOLUTION|>--- conflicted
+++ resolved
@@ -1,4 +1,3 @@
-<<<<<<< HEAD
 # 🧠🤖Deep Agents
 
 Using an LLM to call tools in a loop is the simplest form of an agent. 
@@ -114,307 +113,6 @@
 To use it looks like:
 
 ```python
-research_sub_agent = {
-    "name": "research-agent",
-    "description": "Used to research more in depth questions",
-    "prompt": sub_research_prompt,
-}
-subagents = [research_subagent]
-agent = create_deep_agent(
-    tools,
-    prompt,
-    subagents=subagents
-)
-```
-
-### `model` (Optional)
-
-By default, `deepagents` uses `"claude-sonnet-4-20250514"`. You can customize this by passing any [LangChain model object](https://python.langchain.com/docs/integrations/chat/).
-
-#### Example: Using a Custom Model
-
-Here's how to use a custom model (like OpenAI's `gpt-oss` model via Ollama):
-
-(Requires `pip install langchain` and then `pip install langchain-ollama` for Ollama models)
-
-```python
-from deepagents import create_deep_agent
-
-# ... existing agent definitions ...
-
-model = init_chat_model(
-    model="ollama:gpt-oss:20b",  
-)
-agent = create_deep_agent(
-    tools=tools,
-    instructions=instructions,
-    model=model,
-    ...
-)
-```
-
-#### Example: Per-subagent model override (optional)
-
-Use a fast, deterministic model for a critique sub-agent, while keeping a different default model for the main agent and others:
-
-```python
-from deepagents import create_deep_agent
-
-critique_sub_agent = {
-    "name": "critique-agent",
-    "description": "Critique the final report",
-    "prompt": "You are a tough editor.",
-    "model_settings": {
-        "model": "anthropic:claude-3-5-haiku-20241022",
-        "temperature": 0,
-        "max_tokens": 8192
-    }
-}
-
-agent = create_deep_agent(
-    tools=[internet_search],
-    instructions="You are an expert researcher...",
-    model="claude-sonnet-4-20250514",  # default for main agent and other sub-agents
-    subagents=[critique_sub_agent],
-)
-```
-
-## Deep Agent Details
-
-The below components are built into `deepagents` and helps make it work for deep tasks off-the-shelf.
-
-### System Prompt
-
-`deepagents` comes with a [built-in system prompt](src/deepagents/prompts.py). This is relatively detailed prompt that is heavily based on and inspired by [attempts](https://github.com/kn1026/cc/blob/main/claudecode.md) to [replicate](https://github.com/asgeirtj/system_prompts_leaks/blob/main/Anthropic/claude-code.md)
-Claude Code's system prompt. It was made more general purpose than Claude Code's system prompt.
-This contains detailed instructions for how to use the built-in planning tool, file system tools, and sub agents.
-Note that part of this system prompt [can be customized](#instructions-required)
-
-Without this default system prompt - the agent would not be nearly as successful at going as it is.
-The importance of prompting for creating a "deep" agent cannot be understated.
-
-### Planning Tool
-
-`deepagents` comes with a built-in planning tool. This planning tool is very simple and is based on ClaudeCode's TodoWrite tool.
-This tool doesn't actually do anything - it is just a way for the agent to come up with a plan, and then have that in the context to help keep it on track.
-
-### File System Tools
-
-`deepagents` comes with four built-in file system tools: `ls`, `edit_file`, `read_file`, `write_file`.
-These do not actually use a file system - rather, they mock out a file system using LangGraph's State object.
-This means you can easily run many of these agents on the same machine without worrying that they will edit the same underlying files.
-
-Right now the "file system" will only be one level deep (no sub directories).
-
-These files can be passed in (and also retrieved) by using the `files` key in the LangGraph State object.
-
-```python
-agent = create_deep_agent(...)
-
-result = agent.invoke({
-    "messages": ...,
-    # Pass in files to the agent using this key
-    # "files": {"foo.txt": "foo", ...}
-})
-
-# Access any files afterwards like this
-result["files"]
-```
-
-### Sub Agents
-
-`deepagents` comes with the built-in ability to call sub agents (based on Claude Code).
-It has access to a `general-purpose` subagent at all times - this is a subagent with the same instructions as the main agent and all the tools that is has access to.
-You can also specify [custom sub agents](#subagents-optional) with their own instructions and tools.
-
-Sub agents are useful for ["context quarantine"](https://www.dbreunig.com/2025/06/26/how-to-fix-your-context.html#context-quarantine) (to help not pollute the overall context of the main agent)
-as well as custom instructions.
-
-### Tool Interrupts
-
-`deepagents` supports human-in-the-loop approval for tool execution. You can configure specific tools to require human approval before execution using the `interrupt_config` parameter. You can also customize the message prefix shown to users for each tool when approval is required.
-
-The interrupt configuration uses four boolean parameters:
-- `allow_ignore`: Whether the user can skip the tool call
-- `allow_respond`: Whether the user can add a text response
-- `allow_edit`: Whether the user can edit the tool arguments
-- `allow_accept`: Whether the user can accept the tool call
-
-Example usage:
-
-```python
-from deepagents import create_deep_agent
-from langgraph.prebuilt.interrupt import HumanInterruptConfig
-
-# Create agent with file operations requiring approval
-agent = create_deep_agent(
-    tools=[your_tools],
-    instructions="Your instructions here",
-    interrupt_config={
-        "write_file": HumanInterruptConfig(
-            allow_ignore=False,
-            allow_respond=False,
-            allow_edit=False,
-            allow_accept=True,
-        ),
-    }
-)
-```
-
-When a tool call requires approval, the agent will pause and wait for human input before proceeding. The message shown to users will include your custom prefix (or "Tool execution requires approval" by default) followed by the tool name and arguments. Multiple tool calls are processed in parallel, allowing you to review and approve multiple operations at once.
-
-## MCP
-
-The `deepagents` library can be ran with MCP tools. This can be achieved by using the [Langchain MCP Adapter library](https://github.com/langchain-ai/langchain-mcp-adapters).
-
-(To run the example below, will need to `pip install langchain-mcp-adapters`)
-
-```python
-import asyncio
-from langchain_mcp_adapters.client import MultiServerMCPClient
-from deepagents import create_deep_agent
-
-async def main():
-    # Collect MCP tools
-    mcp_client = MultiServerMCPClient(...)
-    mcp_tools = await mcp_client.get_tools()
-
-    # Create agent
-    agent = create_deep_agent(tools=mcp_tools, ....)
-
-    # Stream the agent
-    async for chunk in agent.astream(
-        {"messages": [{"role": "user", "content": "what is langgraph?"}]},
-        stream_mode="values"
-    ):
-        if "messages" in chunk:
-            chunk["messages"][-1].pretty_print()
-
-asyncio.run(main())
-```
-
-## Roadmap
-- [ ] Allow users to customize full system prompt
-- [ ] Code cleanliness (type hinting, docstrings, formating)
-- [ ] Allow for more of a robust virtual filesystem
-- [ ] Create an example of a deep coding agent built on top of this
-- [ ] Benchmark the example of [deep research agent](examples/research/research_agent.py)
-=======
-# 🧠🤖Deep Agents
-
-Using an LLM to call tools in a loop is the simplest form of an agent. 
-This architecture, however, can yield agents that are “shallow” and fail to plan and act over longer, more complex tasks. 
-Applications like “Deep Research”, "Manus", and “Claude Code” have gotten around this limitation by implementing a combination of four things:
-a **planning tool**, **sub agents**, access to a **file system**, and a **detailed prompt**.
-
-<img src="deep_agents.png" alt="deep agent" width="600"/>
-
-`deepagents` is a Python package that implements these in a general purpose way so that you can easily create a Deep Agent for your application.
-
-**Acknowledgements: This project was primarily inspired by Claude Code, and initially was largely an attempt to see what made Claude Code general purpose, and make it even more so.**
-
-## Installation
-
-```bash
-pip install deepagents
-```
-
-## Usage
-
-(To run the example below, will need to `pip install tavily-python`)
-
-```python
-import os
-from typing import Literal
-
-from tavily import TavilyClient
-from deepagents import create_deep_agent
-
-tavily_client = TavilyClient(api_key=os.environ["TAVILY_API_KEY"])
-
-# Search tool to use to do research
-def internet_search(
-    query: str,
-    max_results: int = 5,
-    topic: Literal["general", "news", "finance"] = "general",
-    include_raw_content: bool = False,
-):
-    """Run a web search"""
-    return tavily_client.search(
-        query,
-        max_results=max_results,
-        include_raw_content=include_raw_content,
-        topic=topic,
-    )
-
-
-# Prompt prefix to steer the agent to be an expert researcher
-research_instructions = """You are an expert researcher. Your job is to conduct thorough research, and then write a polished report.
-
-You have access to a few tools.
-
-## `internet_search`
-
-Use this to run an internet search for a given query. You can specify the number of results, the topic, and whether raw content should be included.
-"""
-
-# Create the agent
-agent = create_deep_agent(
-    [internet_search],
-    research_instructions,
-)
-
-# Invoke the agent
-result = agent.invoke({"messages": [{"role": "user", "content": "what is langgraph?"}]})
-```
-
-See [examples/research/research_agent.py](examples/research/research_agent.py) for a more complex example.
-
-The agent created with `create_deep_agent` is just a LangGraph graph - so you can interact with it (streaming, human-in-the-loop, memory, studio)
-in the same way you would any LangGraph agent.
-
-## Creating a custom deep agent
-
-There are three parameters you can pass to `create_deep_agent` to create your own custom deep agent.
-
-### `tools` (Required)
-
-The first argument to `create_deep_agent` is `tools`.
-This should be a list of functions or LangChain `@tool` objects.
-The agent (and any subagents) will have access to these tools.
-
-### `instructions` (Required)
-
-The second argument to `create_deep_agent` is `instructions`.
-This will serve as part of the prompt of the deep agent.
-Note that there is a [built in system prompt](src/deepagents/prompts.py) as well, so this is not the *entire* prompt the agent will see.
-
-### `subagents` (Optional)
-
-A keyword-only argument to `create_deep_agent` is `subagents`.
-This can be used to specify any custom subagents this deep agent will have access to.
-You can read more about why you would want to use subagents [here](#sub-agents)
-
-`subagents` should be a list of dictionaries, where each dictionary follow this schema:
-
-```python
-class SubAgent(TypedDict):
-    name: str
-    description: str
-    prompt: str
-    tools: NotRequired[list[str]]
-    model_settings: NotRequired[dict[str, Any]]
-```
-
-- **name**: This is the name of the subagent, and how the main agent will call the subagent
-- **description**: This is the description of the subagent that is shown to the main agent
-- **prompt**: This is the prompt used for the subagent
-- **tools**: This is the list of tools that the subagent has access to. By default will have access to all tools passed in, as well as all built-in tools.
-- **model_settings**: Optional dictionary for per-subagent model configuration (inherits the main model when omitted).
-
-To use it looks like:
-
-```python
 research_subagent = {
     "name": "research-agent",
     "description": "Used to research more in depth questions",
@@ -696,5 +394,4 @@
 - [ ] Code cleanliness (type hinting, docstrings, formating)
 - [ ] Allow for more of a robust virtual filesystem
 - [ ] Create an example of a deep coding agent built on top of this
-- [ ] Benchmark the example of [deep research agent](examples/research/research_agent.py)
->>>>>>> 90210765
+- [ ] Benchmark the example of [deep research agent](examples/research/research_agent.py)