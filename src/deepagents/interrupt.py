<<<<<<< HEAD
"""Interrupt configuration functionality for deep agents using LangGraph prebuilts."""

from typing import Dict, Any, List, Optional, Union
from langgraph.types import interrupt
from langgraph.prebuilt.interrupt import (
    HumanInterruptConfig,
    ActionRequest,
    HumanInterrupt,
    HumanResponse,
)

ToolInterruptConfig = Dict[str, HumanInterruptConfig]

def create_interrupt_hook(
    tool_configs: ToolInterruptConfig,
    message_prefix: str = "Tool execution requires approval",
) -> callable:
    """Create a post model hook that handles interrupts using native LangGraph schemas.
    
    Args:
        tool_configs: Dict mapping tool names to HumanInterruptConfig objects
        message_prefix: Optional message prefix for interrupt descriptions
    """
    
    def interrupt_hook(state: Dict[str, Any]) -> Dict[str, Any]:
        """Post model hook that checks for tool calls and triggers interrupts if needed."""
        messages = state.get("messages", [])
        if not messages:
            return

        last_message = messages[-1]

        if not hasattr(last_message, "tool_calls") or not last_message.tool_calls:
            return

        # Separate tool calls that need interrupts from those that don't
        interrupt_tool_calls = []
        auto_approved_tool_calls = []
        
        for tool_call in last_message.tool_calls:
            tool_name = tool_call["name"]
            if tool_name in tool_configs:
                interrupt_tool_calls.append(tool_call)
            else:
                auto_approved_tool_calls.append(tool_call)

        # If no interrupts needed, return early
        if not interrupt_tool_calls:
            return

        approved_tool_calls = auto_approved_tool_calls.copy()

        # Process all tool calls that need interrupts in parallel
        requests = []
        
        for tool_call in interrupt_tool_calls:
            tool_name = tool_call["name"]
            tool_args = tool_call["args"]
            description = f"{message_prefix}\n\nTool: {tool_name}\nArgs: {tool_args}"
            tool_config = tool_configs[tool_name]

            request: HumanInterrupt = {
                "action_request": ActionRequest(
                    action=tool_name,
                    args=tool_args,
                ),
                "config": tool_config,
                "description": description,
            }
            requests.append(request)

        responses: List[HumanResponse] = interrupt(requests)
        
        for i, response in enumerate(responses):
            tool_call = interrupt_tool_calls[i]
            
            if response["type"] == "accept":
                approved_tool_calls.append(tool_call)
            elif response["type"] == "edit":
                edited: ActionRequest = response["args"]
                new_tool_call = {
                    "name": tool_call["name"],
                    "args": edited["args"],
                    "id": tool_call["id"],
                }
                approved_tool_calls.append(new_tool_call)
            else:
                raise ValueError(f"Unknown response type: {response['type']}")

        last_message.tool_calls = approved_tool_calls

        return {"messages": [last_message]}

    return interrupt_hook


=======
"""Interrupt configuration functionality for deep agents using LangGraph prebuilts."""

from typing import Dict, Any, List, Optional, Union
from langgraph.types import interrupt
from langgraph.prebuilt.interrupt import (
    HumanInterruptConfig,
    ActionRequest,
    HumanInterrupt,
    HumanResponse,
)

ToolInterruptConfig = Dict[str, Union[HumanInterruptConfig, bool]]

def create_interrupt_hook(
    tool_configs: ToolInterruptConfig,
    message_prefix: str = "Tool execution requires approval",
) -> callable:
    """Create a post model hook that handles interrupts using native LangGraph schemas.
    
    Args:
        tool_configs: Dict mapping tool names to HumanInterruptConfig objects
        message_prefix: Optional message prefix for interrupt descriptions
    """
    # Right now we don't properly handle `ignore`
    for tool, interrupt_config in tool_configs.items():
        if isinstance(interrupt_config, dict):
            if 'allow_ignore' in interrupt_config and interrupt_config['allow_ignore']:
                raise ValueError(
                    f"For {tool} we get `allow_ignore = True` - we currently don't support `ignore`."
                )
    
    def interrupt_hook(state: Dict[str, Any]) -> Dict[str, Any]:
        """Post model hook that checks for tool calls and triggers interrupts if needed."""
        messages = state.get("messages", [])
        if not messages:
            return

        last_message = messages[-1]

        if not hasattr(last_message, "tool_calls") or not last_message.tool_calls:
            return

        # Separate tool calls that need interrupts from those that don't
        interrupt_tool_calls = []
        auto_approved_tool_calls = []
        
        for tool_call in last_message.tool_calls:
            tool_name = tool_call["name"]
            if tool_name in tool_configs:
                interrupt_tool_calls.append(tool_call)
            else:
                auto_approved_tool_calls.append(tool_call)

        # If no interrupts needed, return early
        if not interrupt_tool_calls:
            return

        # Right now, no easy handling for when multiple tools need interrupt
        if len(interrupt_tool_calls) > 1:
            raise ValueError(
                "Right now, interrupt hook only works when one tool requires interrupts"
            )
        tool_call = interrupt_tool_calls[0]

        approved_tool_calls = auto_approved_tool_calls.copy()

        tool_name = tool_call["name"]
        tool_args = tool_call["args"]
        description = f"{message_prefix}\n\nTool: {tool_name}\nArgs: {tool_args}"
        tool_config = tool_configs[tool_name]
        default_tool_config: HumanInterruptConfig = {"allow_accept": True, "allow_edit": True, "allow_respond": True, "allow_ignore": False}

        request: HumanInterrupt = {
            "action_request": ActionRequest(
                action=tool_name,
                args=tool_args,
            ),
            "config": tool_config if isinstance(tool_config, dict) else default_tool_config,
            "description": description,
        }

        responses: List[HumanResponse] = interrupt([request])

        if len(responses) != 1:
            raise ValueError(
                f"Expected a list of one response, got {responses}"
            )
        response = responses[0]
            
        if response["type"] == "accept":
            approved_tool_calls.append(tool_call)
        elif response["type"] == "edit":
            edited: ActionRequest = response["args"]
            new_tool_call = {
                "type": "tool_call",
                "name": edited["action"],
                "args": edited["args"],
                "id": tool_call["id"],
            }
            approved_tool_calls.append(new_tool_call)
        elif response["type"] == "response":
            response_message = {
                "type": "tool",
                "tool_call_id": tool_call['id'],
                "content": response['args']
            }
            return {"messages": [response_message]}
        else:
            raise ValueError(f"Unknown response type: {response['type']}")

        last_message.tool_calls = approved_tool_calls

        return {"messages": [last_message]}

    return interrupt_hook

>>>>>>> 90210765
<|MERGE_RESOLUTION|>--- conflicted
+++ resolved
@@ -1,101 +1,3 @@
-<<<<<<< HEAD
-"""Interrupt configuration functionality for deep agents using LangGraph prebuilts."""
-
-from typing import Dict, Any, List, Optional, Union
-from langgraph.types import interrupt
-from langgraph.prebuilt.interrupt import (
-    HumanInterruptConfig,
-    ActionRequest,
-    HumanInterrupt,
-    HumanResponse,
-)
-
-ToolInterruptConfig = Dict[str, HumanInterruptConfig]
-
-def create_interrupt_hook(
-    tool_configs: ToolInterruptConfig,
-    message_prefix: str = "Tool execution requires approval",
-) -> callable:
-    """Create a post model hook that handles interrupts using native LangGraph schemas.
-    
-    Args:
-        tool_configs: Dict mapping tool names to HumanInterruptConfig objects
-        message_prefix: Optional message prefix for interrupt descriptions
-    """
-    
-    def interrupt_hook(state: Dict[str, Any]) -> Dict[str, Any]:
-        """Post model hook that checks for tool calls and triggers interrupts if needed."""
-        messages = state.get("messages", [])
-        if not messages:
-            return
-
-        last_message = messages[-1]
-
-        if not hasattr(last_message, "tool_calls") or not last_message.tool_calls:
-            return
-
-        # Separate tool calls that need interrupts from those that don't
-        interrupt_tool_calls = []
-        auto_approved_tool_calls = []
-        
-        for tool_call in last_message.tool_calls:
-            tool_name = tool_call["name"]
-            if tool_name in tool_configs:
-                interrupt_tool_calls.append(tool_call)
-            else:
-                auto_approved_tool_calls.append(tool_call)
-
-        # If no interrupts needed, return early
-        if not interrupt_tool_calls:
-            return
-
-        approved_tool_calls = auto_approved_tool_calls.copy()
-
-        # Process all tool calls that need interrupts in parallel
-        requests = []
-        
-        for tool_call in interrupt_tool_calls:
-            tool_name = tool_call["name"]
-            tool_args = tool_call["args"]
-            description = f"{message_prefix}\n\nTool: {tool_name}\nArgs: {tool_args}"
-            tool_config = tool_configs[tool_name]
-
-            request: HumanInterrupt = {
-                "action_request": ActionRequest(
-                    action=tool_name,
-                    args=tool_args,
-                ),
-                "config": tool_config,
-                "description": description,
-            }
-            requests.append(request)
-
-        responses: List[HumanResponse] = interrupt(requests)
-        
-        for i, response in enumerate(responses):
-            tool_call = interrupt_tool_calls[i]
-            
-            if response["type"] == "accept":
-                approved_tool_calls.append(tool_call)
-            elif response["type"] == "edit":
-                edited: ActionRequest = response["args"]
-                new_tool_call = {
-                    "name": tool_call["name"],
-                    "args": edited["args"],
-                    "id": tool_call["id"],
-                }
-                approved_tool_calls.append(new_tool_call)
-            else:
-                raise ValueError(f"Unknown response type: {response['type']}")
-
-        last_message.tool_calls = approved_tool_calls
-
-        return {"messages": [last_message]}
-
-    return interrupt_hook
-
-
-=======
 """Interrupt configuration functionality for deep agents using LangGraph prebuilts."""
 
 from typing import Dict, Any, List, Optional, Union
@@ -212,4 +114,3 @@
 
     return interrupt_hook
 
->>>>>>> 90210765
